<?xml version="1.0" encoding="UTF-8"?>

<xs:schema xmlns:xs="http://www.w3.org/2001/XMLSchema"
    targetNamespace="http://doctrine-project.org/schemas/orm/doctrine-mapping"
    xmlns:orm="http://doctrine-project.org/schemas/orm/doctrine-mapping"
    elementFormDefault="qualified">

  <xs:annotation> 
    <xs:documentation><![CDATA[ 
       This is the XML Schema for the object/relational 
       mapping file used by the Doctrine ORM.
     ]]></xs:documentation>
  </xs:annotation>

  <xs:element name="doctrine-mapping">
    <xs:complexType>
      <xs:sequence>
        <xs:element name="mapped-superclass" type="orm:mapped-superclass" minOccurs="0" maxOccurs="unbounded" />
        <xs:element name="entity" type="orm:entity" minOccurs="0" maxOccurs="unbounded" />
        <xs:any minOccurs="0" maxOccurs="unbounded" namespace="##other"/>
      </xs:sequence>
      <xs:anyAttribute namespace="##other"/>
    </xs:complexType>
  </xs:element>
  
  <xs:complexType name="emptyType">
    <xs:sequence>
      <xs:any minOccurs="0" maxOccurs="unbounded" namespace="##other"/>
    </xs:sequence>
    <xs:anyAttribute namespace="##other"/>
  </xs:complexType>
  
  <xs:complexType name="cascade-type">
    <xs:sequence>
      <xs:element name="cascade-all" type="orm:emptyType" minOccurs="0"/> 
      <xs:element name="cascade-persist" type="orm:emptyType" minOccurs="0"/> 
      <xs:element name="cascade-merge" type="orm:emptyType" minOccurs="0"/> 
      <xs:element name="cascade-remove" type="orm:emptyType" minOccurs="0"/> 
      <xs:element name="cascade-refresh" type="orm:emptyType" minOccurs="0"/> 
      <xs:any minOccurs="0" maxOccurs="unbounded" namespace="##other"/>
    </xs:sequence>
    <xs:anyAttribute namespace="##other"/>
  </xs:complexType>
  
  <xs:simpleType name="lifecycle-callback-type">
    <xs:restriction base="xs:token">
      <xs:enumeration value="prePersist"/>
      <xs:enumeration value="postPersist"/>
      <xs:enumeration value="preUpdate"/>
      <xs:enumeration value="postUpdate"/>
      <xs:enumeration value="preRemove"/>
      <xs:enumeration value="postRemove"/>
      <xs:enumeration value="postLoad"/>
    </xs:restriction>
  </xs:simpleType>
  
  <xs:complexType name="lifecycle-callback">
    <xs:sequence>
      <xs:any minOccurs="0" maxOccurs="unbounded" namespace="##other"/>
    </xs:sequence>
    <xs:attribute name="type" type="orm:lifecycle-callback-type" use="required" />
    <xs:attribute name="method" type="xs:NMTOKEN" use="required" />
    <xs:anyAttribute namespace="##other"/>
  </xs:complexType>
  
  <xs:complexType name="lifecycle-callbacks">
    <xs:sequence>
      <xs:element name="lifecycle-callback" type="orm:lifecycle-callback" minOccurs="1" maxOccurs="unbounded" />
      <xs:any minOccurs="0" maxOccurs="unbounded" namespace="##other"/>
    </xs:sequence>
    <xs:anyAttribute namespace="##other"/>
  </xs:complexType>

  <xs:complexType name="named-query">
    <xs:attribute name="name" type="xs:string" use="required" />
    <xs:attribute name="query" type="xs:string" use="required" />
    <xs:anyAttribute namespace="##other"/>
  </xs:complexType>

  <xs:complexType name="named-queries">
    <xs:sequence>
      <xs:element name="named-query" type="orm:named-query" minOccurs="1" maxOccurs="unbounded" />
      <xs:any minOccurs="0" maxOccurs="unbounded" namespace="##other"/>
    </xs:sequence>
  </xs:complexType>

  <xs:complexType name="entity">
    <xs:sequence>
      <xs:element name="options" type="orm:options" minOccurs="0" />
      <xs:element name="indexes" type="orm:indexes" minOccurs="0"/>
      <xs:element name="unique-constraints" type="orm:unique-constraints" minOccurs="0"/>
      <xs:element name="discriminator-column" type="orm:discriminator-column" minOccurs="0"/>
      <xs:element name="discriminator-map" type="orm:discriminator-map" minOccurs="0"/>
      <xs:element name="lifecycle-callbacks" type="orm:lifecycle-callbacks" minOccurs="0" maxOccurs="1" />
      <xs:element name="named-queries" type="orm:named-queries" minOccurs="0" maxOccurs="1" />
      <xs:element name="id" type="orm:id" minOccurs="0" maxOccurs="unbounded" />
      <xs:element name="field" type="orm:field" minOccurs="0" maxOccurs="unbounded"/>
      <xs:element name="one-to-one" type="orm:one-to-one" minOccurs="0" maxOccurs="unbounded"/>
      <xs:element name="one-to-many" type="orm:one-to-many" minOccurs="0" maxOccurs="unbounded" />
      <xs:element name="many-to-one" type="orm:many-to-one" minOccurs="0" maxOccurs="unbounded" />
      <xs:element name="many-to-many" type="orm:many-to-many" minOccurs="0" maxOccurs="unbounded" />
      <xs:any minOccurs="0" maxOccurs="unbounded" namespace="##other"/>
    </xs:sequence>
    <xs:attribute name="name" type="xs:string" use="required" />
    <xs:attribute name="table" type="xs:NMTOKEN" />
    <xs:attribute name="schema" type="xs:NMTOKEN" />
    <xs:attribute name="repository-class" type="xs:string"/>
    <xs:attribute name="inheritance-type" type="orm:inheritance-type"/>
    <xs:attribute name="change-tracking-policy" type="orm:change-tracking-policy" />
    <xs:attribute name="read-only" type="xs:boolean" default="false" />
    <xs:anyAttribute namespace="##other"/>
  </xs:complexType>
  
  <xs:complexType name="option" mixed="true">
    <xs:sequence minOccurs="0" maxOccurs="unbounded">
      <xs:element name="option" type="orm:option"/>
      <xs:any minOccurs="0" maxOccurs="unbounded" namespace="##other"/>
    </xs:sequence>
    <xs:attribute name="name" type="xs:NMTOKEN" use="required"/>
    <xs:anyAttribute namespace="##other"/>
  </xs:complexType>

  <xs:complexType name="options">
    <xs:sequence>
      <xs:element name="option" type="orm:option" minOccurs="0" maxOccurs="unbounded"/>
      <xs:any minOccurs="0" maxOccurs="unbounded" namespace="##other"/>
    </xs:sequence>
    <xs:anyAttribute namespace="##other"/>
  </xs:complexType>

  <xs:complexType name="mapped-superclass" >
    <xs:complexContent>
      <xs:extension base="orm:entity">
        <xs:sequence>
          <xs:any minOccurs="0" maxOccurs="unbounded" namespace="##other"/>
        </xs:sequence>
        <xs:anyAttribute namespace="##other"/>
      </xs:extension>
    </xs:complexContent>
  </xs:complexType>

  <xs:simpleType name="change-tracking-policy">
    <xs:restriction base="xs:token">
      <xs:enumeration value="DEFERRED_IMPLICIT"/>
      <xs:enumeration value="DEFERRED_EXPLICIT"/>
      <xs:enumeration value="NOTIFY"/>
    </xs:restriction>
  </xs:simpleType>
  
  <xs:simpleType name="inheritance-type">
    <xs:restriction base="xs:token">
      <xs:enumeration value="SINGLE_TABLE"/>
      <xs:enumeration value="JOINED"/>
      <xs:enumeration value="TABLE_PER_CLASS"/>
    </xs:restriction>
  </xs:simpleType>
  
  <xs:simpleType name="generator-strategy"> 
    <xs:restriction base="xs:token"> 
      <xs:enumeration value="TABLE"/> 
      <xs:enumeration value="SEQUENCE"/> 
      <xs:enumeration value="IDENTITY"/> 
      <xs:enumeration value="AUTO"/> 
<<<<<<< HEAD
      <xs:enumeration value="UUID"/> 
=======
      <xs:enumeration value="CUSTOM" />
>>>>>>> 78d3f647
    </xs:restriction> 
  </xs:simpleType>
  
  <xs:simpleType name="fk-action"> 
    <xs:restriction base="xs:token"> 
      <xs:enumeration value="CASCADE"/> 
      <xs:enumeration value="RESTRICT"/> 
      <xs:enumeration value="SET NULL"/>
    </xs:restriction> 
  </xs:simpleType>
  
  <xs:simpleType name="fetch-type"> 
    <xs:restriction base="xs:token"> 
      <xs:enumeration value="EAGER"/> 
      <xs:enumeration value="LAZY"/>
      <xs:enumeration value="EXTRALAZY"/>
    </xs:restriction> 
  </xs:simpleType>

  <xs:complexType name="field">
    <xs:sequence>
      <xs:element name="options" type="orm:options" minOccurs="0" />
      <xs:any minOccurs="0" maxOccurs="unbounded" namespace="##other"/>
    </xs:sequence>
    <xs:attribute name="name" type="xs:NMTOKEN" use="required" />
    <xs:attribute name="type" type="xs:NMTOKEN" default="string" />
    <xs:attribute name="column" type="xs:NMTOKEN" />
    <xs:attribute name="length" type="xs:NMTOKEN" />
    <xs:attribute name="unique" type="xs:boolean" default="false" />
    <xs:attribute name="nullable" type="xs:boolean" default="false" />
    <xs:attribute name="version" type="xs:boolean" />
    <xs:attribute name="column-definition" type="xs:string" />
    <xs:attribute name="precision" type="xs:integer" use="optional" />
    <xs:attribute name="scale" type="xs:integer" use="optional" />
    <xs:anyAttribute namespace="##other"/>
  </xs:complexType>
  
  <xs:complexType name="discriminator-column">
    <xs:sequence>
      <xs:any minOccurs="0" maxOccurs="unbounded" namespace="##other"/>
    </xs:sequence>
    <xs:attribute name="name" type="xs:NMTOKEN" use="required" />
    <xs:attribute name="type" type="xs:NMTOKEN"/>
    <xs:attribute name="field-name" type="xs:NMTOKEN" />
    <xs:attribute name="length" type="xs:NMTOKEN" />
    <xs:attribute name="column-definition" type="xs:string" />
    <xs:anyAttribute namespace="##other"/>
  </xs:complexType>
  
  <xs:complexType name="unique-constraint">
    <xs:sequence>
      <xs:any minOccurs="0" maxOccurs="unbounded" namespace="##other"/>
    </xs:sequence>
    <xs:attribute name="name" type="xs:NMTOKEN" use="optional"/>
    <xs:attribute name="columns" type="xs:string" use="required"/>
    <xs:anyAttribute namespace="##other"/>
  </xs:complexType>
  
  <xs:complexType name="unique-constraints">
    <xs:sequence>
      <xs:element name="unique-constraint" type="orm:unique-constraint" minOccurs="1" maxOccurs="unbounded"/>
      <xs:any minOccurs="0" maxOccurs="unbounded" namespace="##other"/>
    </xs:sequence>
    <xs:anyAttribute namespace="##other"/>
  </xs:complexType>
  
  <xs:complexType name="index">
    <xs:sequence>
      <xs:any minOccurs="0" maxOccurs="unbounded" namespace="##other"/>
    </xs:sequence>
    <xs:attribute name="name" type="xs:NMTOKEN" use="optional"/>
    <xs:attribute name="columns" type="xs:string" use="required"/>
    <xs:anyAttribute namespace="##other"/>
  </xs:complexType>
  
  <xs:complexType name="indexes">
    <xs:sequence>
      <xs:element name="index" type="orm:index" minOccurs="1" maxOccurs="unbounded"/>
      <xs:any minOccurs="0" maxOccurs="unbounded" namespace="##other"/>
    </xs:sequence>
    <xs:anyAttribute namespace="##other"/>
  </xs:complexType>
  
  <xs:complexType name="discriminator-mapping">
    <xs:sequence>
      <xs:any minOccurs="0" maxOccurs="unbounded" namespace="##other"/>
    </xs:sequence>
    <xs:attribute name="value" type="xs:NMTOKEN" use="required"/>
    <xs:attribute name="class" type="xs:string" use="required"/>
    <xs:anyAttribute namespace="##other"/>
  </xs:complexType>
  
  <xs:complexType name="discriminator-map">
    <xs:sequence>
      <xs:element name="discriminator-mapping" type="orm:discriminator-mapping" minOccurs="1" maxOccurs="unbounded"/>
      <xs:any minOccurs="0" maxOccurs="unbounded" namespace="##other"/>
    </xs:sequence>
    <xs:anyAttribute namespace="##other"/>
  </xs:complexType>

  <xs:complexType name="generator">
    <xs:sequence>
      <xs:any minOccurs="0" maxOccurs="unbounded" namespace="##other"/>
    </xs:sequence>
    <xs:attribute name="strategy" type="orm:generator-strategy" use="optional" default="AUTO" />
    <xs:anyAttribute namespace="##other"/>
  </xs:complexType>

  <xs:complexType name="id">
    <xs:sequence>
      <xs:element name="generator" type="orm:generator" minOccurs="0" />
      <xs:element name="sequence-generator" type="orm:sequence-generator" minOccurs="0" maxOccurs="1" />
      <xs:element name="custom-id-generator" type="orm:custom-id-generator" minOccurs="0" maxOccurs="1" />
      <xs:any minOccurs="0" maxOccurs="unbounded" namespace="##other"/>
    </xs:sequence>
    <xs:attribute name="name" type="xs:NMTOKEN" use="required" />
    <xs:attribute name="type" type="xs:NMTOKEN" />
    <xs:attribute name="column" type="xs:NMTOKEN" />
    <xs:attribute name="association-key" type="xs:boolean" default="false" />
    <xs:attribute name="column-definition" type="xs:string" />
    <xs:anyAttribute namespace="##other"/>
  </xs:complexType>

  <xs:complexType name="sequence-generator">
    <xs:sequence>
      <xs:any minOccurs="0" maxOccurs="unbounded" namespace="##other"/>
    </xs:sequence>
      <xs:attribute name="sequence-name" type="xs:NMTOKEN" use="required" />
      <xs:attribute name="allocation-size" type="xs:integer" use="optional" default="1" />
      <xs:attribute name="initial-value" type="xs:integer" use="optional" default="1" />
    <xs:anyAttribute namespace="##other"/>
  </xs:complexType>

  <xs:complexType name="custom-id-generator">
    <xs:sequence>
      <xs:any minOccurs="0" maxOccurs="unbounded" namespace="##other"/>
    </xs:sequence>
    <xs:attribute name="class" type="xs:NMTOKEN" use="required" />
  </xs:complexType>

  <xs:complexType name="inverse-join-columns">
    <xs:sequence>
      <xs:element name="join-column" type="orm:join-column" minOccurs="1" maxOccurs="unbounded" />
      <xs:any minOccurs="0" maxOccurs="unbounded" namespace="##other"/>
    </xs:sequence>
    <xs:anyAttribute namespace="##other"/>
  </xs:complexType>

  <xs:complexType name="join-column">
    <xs:sequence>
      <xs:any minOccurs="0" maxOccurs="unbounded" namespace="##other"/>
    </xs:sequence>
    <xs:attribute name="name" type="xs:NMTOKEN" use="required" />
    <xs:attribute name="referenced-column-name" type="xs:NMTOKEN" use="optional" default="id" />
    <xs:attribute name="unique" type="xs:boolean" default="false" />
    <xs:attribute name="nullable" type="xs:boolean" default="true" />
    <xs:attribute name="on-delete" type="orm:fk-action" />
    <xs:attribute name="on-update" type="orm:fk-action" />
    <xs:attribute name="column-definition" type="xs:string" />
    <xs:anyAttribute namespace="##other"/>
  </xs:complexType>

  <xs:complexType name="join-columns">
    <xs:sequence>
      <xs:element name="join-column" type="orm:join-column" minOccurs="1" maxOccurs="unbounded" />
      <xs:any minOccurs="0" maxOccurs="unbounded" namespace="##other"/>
    </xs:sequence>
    <xs:anyAttribute namespace="##other"/>
  </xs:complexType>

  <xs:complexType name="join-table">
    <xs:sequence>
      <xs:element name="join-columns" type="orm:join-columns" />
      <xs:element name="inverse-join-columns" type="orm:join-columns" />
      <xs:any minOccurs="0" maxOccurs="unbounded" namespace="##other"/>
    </xs:sequence>
    <xs:attribute name="name" type="xs:NMTOKEN" use="required" />
    <xs:attribute name="schema" type="xs:NMTOKEN" />
    <xs:anyAttribute namespace="##other"/>
  </xs:complexType>

  <xs:complexType name="order-by">
      <xs:sequence>
          <xs:element name="order-by-field" type="orm:order-by-field" minOccurs="1" maxOccurs="unbounded" />
          <xs:any minOccurs="0" maxOccurs="unbounded" namespace="##other"/>
      </xs:sequence>
      <xs:anyAttribute namespace="##other"/>
  </xs:complexType>

  <xs:complexType name="order-by-field">
    <xs:sequence>
      <xs:any minOccurs="0" maxOccurs="unbounded" namespace="##other"/>
    </xs:sequence>
    <xs:attribute name="name" type="xs:NMTOKEN" use="required" />
    <xs:attribute name="direction" type="orm:order-by-direction" default="ASC" />
    <xs:anyAttribute namespace="##other"/>
  </xs:complexType>

  <xs:simpleType name="order-by-direction">
    <xs:restriction base="xs:token">
      <xs:enumeration value="ASC"/>
      <xs:enumeration value="DESC"/>
    </xs:restriction>
  </xs:simpleType>

  <xs:complexType name="many-to-many">
    <xs:sequence>
      <xs:element name="cascade" type="orm:cascade-type" minOccurs="0" />
      <xs:element name="join-table" type="orm:join-table" minOccurs="0" />
      <xs:element name="order-by" type="orm:order-by" minOccurs="0" />
      <xs:any minOccurs="0" maxOccurs="unbounded" namespace="##other"/>
    </xs:sequence>
    <xs:attribute name="target-entity" type="xs:string" use="required" />
    <xs:attribute name="field" type="xs:NMTOKEN" use="required" />
    <xs:attribute name="mapped-by" type="xs:NMTOKEN" />
    <xs:attribute name="index-by" type="xs:NMTOKEN" />
    <xs:attribute name="inversed-by" type="xs:NMTOKEN" />
    <xs:attribute name="fetch" type="orm:fetch-type" default="LAZY" />
    <xs:attribute name="orphan-removal" type="xs:boolean" default="false" />
    <xs:anyAttribute namespace="##other"/>
  </xs:complexType>

  <xs:complexType name="one-to-many">
    <xs:sequence>
      <xs:element name="cascade" type="orm:cascade-type" minOccurs="0" />
      <xs:element name="order-by" type="orm:order-by" minOccurs="0" />
      <xs:any minOccurs="0" maxOccurs="unbounded" namespace="##other"/>
    </xs:sequence>
    <xs:attribute name="target-entity" type="xs:string" use="required" />
    <xs:attribute name="mapped-by" type="xs:NMTOKEN" use="required" />
    <xs:attribute name="field" type="xs:NMTOKEN" use="required" />
    <xs:attribute name="index-by" type="xs:NMTOKEN" />
    <xs:attribute name="orphan-removal" type="xs:boolean" default="false" />
    <xs:attribute name="fetch" type="orm:fetch-type" default="LAZY" />
    <xs:anyAttribute namespace="##other"/>
  </xs:complexType>
  
  <xs:complexType name="many-to-one">
    <xs:sequence>
      <xs:element name="cascade" type="orm:cascade-type" minOccurs="0" />
      <xs:choice minOccurs="0" maxOccurs="1">
        <xs:element name="join-column" type="orm:join-column"/>
        <xs:element name="join-columns" type="orm:join-columns"/>
        <xs:any minOccurs="0" maxOccurs="unbounded" namespace="##other"/>
      </xs:choice>
      <xs:any minOccurs="0" maxOccurs="unbounded" namespace="##other"/>
    </xs:sequence>
    <xs:attribute name="target-entity" type="xs:string" use="required" />
    <xs:attribute name="field" type="xs:NMTOKEN" use="required" />
    <xs:attribute name="orphan-removal" type="xs:boolean" default="false" />
    <xs:attribute name="fetch" type="orm:fetch-type" default="LAZY" />
    <xs:attribute name="inversed-by" type="xs:NMTOKEN" />
    <xs:anyAttribute namespace="##other"/>
  </xs:complexType>
  
  <xs:complexType name="one-to-one">
    <xs:sequence>
      <xs:element name="cascade" type="orm:cascade-type" minOccurs="0" />
      <xs:choice minOccurs="0" maxOccurs="1">
        <xs:element name="join-column" type="orm:join-column"/>
        <xs:element name="join-columns" type="orm:join-columns"/>
        <xs:any minOccurs="0" maxOccurs="unbounded" namespace="##other"/>
      </xs:choice>
      <xs:any minOccurs="0" maxOccurs="unbounded" namespace="##other"/>
    </xs:sequence>
    <xs:attribute name="field" type="xs:NMTOKEN" use="required" />
    <xs:attribute name="target-entity" type="xs:string" use="required" />
    <xs:attribute name="mapped-by" type="xs:NMTOKEN" />
    <xs:attribute name="inversed-by" type="xs:NMTOKEN" />
    <xs:attribute name="orphan-removal" type="xs:boolean" default="false" />
    <xs:attribute name="fetch" type="orm:fetch-type" default="LAZY" />
    <xs:anyAttribute namespace="##other"/>
  </xs:complexType>

</xs:schema><|MERGE_RESOLUTION|>--- conflicted
+++ resolved
@@ -161,11 +161,8 @@
       <xs:enumeration value="SEQUENCE"/> 
       <xs:enumeration value="IDENTITY"/> 
       <xs:enumeration value="AUTO"/> 
-<<<<<<< HEAD
       <xs:enumeration value="UUID"/> 
-=======
       <xs:enumeration value="CUSTOM" />
->>>>>>> 78d3f647
     </xs:restriction> 
   </xs:simpleType>
   
