--- conflicted
+++ resolved
@@ -18,16 +18,7 @@
 /**
  * The ObjectHydrator constructs an object graph out of an SQL result set.
  *
-<<<<<<< HEAD
  * {@internal Highly performance-sensitive code. }}
- *
- * @since  2.0
- * @author Roman Borschel <roman@code-factory.org>
- * @author Guilherme Blanco <guilhermeblanoc@hotmail.com>
- * @author Fabio B. Silva <fabio.bat.silva@gmail.com>
-=======
- * Internal note: Highly performance-sensitive code.
->>>>>>> 45ea2942
  */
 class ObjectHydrator extends AbstractHydrator
 {
