--- conflicted
+++ resolved
@@ -516,7 +516,6 @@
         }
         return $this->_attributes['classMetadataFactoryName'];
     }
-<<<<<<< HEAD
 
     public function addFilter($name, $className)
     {
@@ -528,8 +527,8 @@
         $name = strtolower($name);
         return isset($this->_attributes['filters'][$name]) ?
                 $this->_attributes['filters'][$name] : null;
-=======
-    
+    }
+
     /**
      * Set default repository class.
      * 
@@ -556,6 +555,5 @@
     {
         return isset($this->_attributes['defaultRepositoryClassName']) ?
                 $this->_attributes['defaultRepositoryClassName'] : 'Doctrine\ORM\EntityRepository';
->>>>>>> 4a920d0a
     }
 }