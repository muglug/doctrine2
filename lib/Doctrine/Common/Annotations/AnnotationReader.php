<?php
/*
 * THIS SOFTWARE IS PROVIDED BY THE COPYRIGHT HOLDERS AND CONTRIBUTORS
 * "AS IS" AND ANY EXPRESS OR IMPLIED WARRANTIES, INCLUDING, BUT NOT
 * LIMITED TO, THE IMPLIED WARRANTIES OF MERCHANTABILITY AND FITNESS FOR
 * A PARTICULAR PURPOSE ARE DISCLAIMED. IN NO EVENT SHALL THE COPYRIGHT
 * OWNER OR CONTRIBUTORS BE LIABLE FOR ANY DIRECT, INDIRECT, INCIDENTAL,
 * SPECIAL, EXEMPLARY, OR CONSEQUENTIAL DAMAGES (INCLUDING, BUT NOT
 * LIMITED TO, PROCUREMENT OF SUBSTITUTE GOODS OR SERVICES; LOSS OF USE,
 * DATA, OR PROFITS; OR BUSINESS INTERRUPTION) HOWEVER CAUSED AND ON ANY
 * THEORY OF LIABILITY, WHETHER IN CONTRACT, STRICT LIABILITY, OR TORT
 * (INCLUDING NEGLIGENCE OR OTHERWISE) ARISING IN ANY WAY OUT OF THE USE
 * OF THIS SOFTWARE, EVEN IF ADVISED OF THE POSSIBILITY OF SUCH DAMAGE.
 *
 * This software consists of voluntary contributions made by many individuals
 * and is licensed under the LGPL. For more information, see
 * <http://www.doctrine-project.org>.
 */

namespace Doctrine\Common\Annotations;

use \ReflectionClass, 
    \ReflectionMethod, 
    \ReflectionProperty,
    Doctrine\Common\Cache\Cache;

/**
 * A reader for docblock annotations.
 * 
 * @since   2.0
<<<<<<< HEAD
=======
 * @version $Revision$
>>>>>>> 27a0058b
 * @author  Benjamin Eberlei <kontakt@beberlei.de>
 * @author  Guilherme Blanco <guilhermeblanco@hotmail.com>
 * @author  Jonathan Wage <jonwage@gmail.com>
 * @author  Roman Borschel <roman@code-factory.org>
 */
class AnnotationReader
{
    /**
     * Cache salt
     *
     * @var string
     * @static
     */
    private static $CACHE_SALT = '@<Annot>';
    
    /**
     * Annotations Parser
     *
     * @var Doctrine\Common\Annotations\Parser
     */
    private $_parser;
    
    /**
     * Cache mechanism to store processed Annotations
     *
     * @var Doctrine\Common\Cache\Cache
     */
    private $_cache;
    
    /**
     * Constructor. Initializes a new AnnotationReader that uses the given Cache provider.
     * 
     * @param Cache $cache The cache provider to use. If none is provided, ArrayCache is used.
     */
    public function __construct(Cache $cache = null)
    {
        $this->_parser = new Parser;
        $this->_cache = $cache ?: new \Doctrine\Common\Cache\ArrayCache;
    }

    /**
     * Sets the default namespace that the AnnotationReader should assume for annotations
     * with not fully qualified names.
     * 
     * @param string $defaultNamespace
     */
    public function setDefaultAnnotationNamespace($defaultNamespace)
    {
        $this->_parser->setDefaultAnnotationNamespace($defaultNamespace);
    }

    /**
     * Sets an alias for an annotation namespace.
     * 
     * @param $namespace
     * @param $alias
     */
    public function setAnnotationNamespaceAlias($namespace, $alias)
    {
        $this->_parser->setAnnotationNamespaceAlias($namespace, $alias);
    }

    /**
     * Gets the annotations applied to a class.
     * 
     * @param string|ReflectionClass $class The name or ReflectionClass of the class from which
     * the class annotations should be read.
     * @return array An array of Annotations.
     */
    public function getClassAnnotations(ReflectionClass $class)
    {
        $cacheKey = $class->getName() . self::$CACHE_SALT;

        // Attempt to grab data from cache
        if (($data = $this->_cache->fetch($cacheKey)) !== false) {
            return $data;
        }
        
        $annotations = $this->_parser->parse($class->getDocComment(), 'class ' . $class->getName());
        $this->_cache->save($cacheKey, $annotations, null);
        
        return $annotations;
    }
    
    /**
     * Gets a class annotation.
     * 
     * @param $class
     * @param string $annotation The name of the annotation.
     * @return The Annotation or NULL, if the requested annotation does not exist.
     */
    public function getClassAnnotation(ReflectionClass $class, $annotation)
    {
        $annotations = $this->getClassAnnotations($class);

        return isset($annotations[$annotation]) ? $annotations[$annotation] : null;
    }
    
    /**
     * Gets the annotations applied to a property.
     * 
     * @param string|ReflectionClass $class The name or ReflectionClass of the class that owns the property.
     * @param string|ReflectionProperty $property The name or ReflectionProperty of the property
     * from which the annotations should be read.
     * @return array An array of Annotations.
     */
    public function getPropertyAnnotations(ReflectionProperty $property)
    {
        $cacheKey = $property->getDeclaringClass()->getName() . '$' . $property->getName() . self::$CACHE_SALT;

        // Attempt to grab data from cache
        if (($data = $this->_cache->fetch($cacheKey)) !== false) {
            return $data;
        }
        
        $context = 'property ' . $property->getDeclaringClass()->getName() . "::\$" . $property->getName();
        $annotations = $this->_parser->parse($property->getDocComment(), $context);
        $this->_cache->save($cacheKey, $annotations, null);
        
        return $annotations;
    }
    
    /**
     * Gets a property annotation.
     * 
     * @param ReflectionProperty $property
     * @param string $annotation The name of the annotation.
     * @return The Annotation or NULL, if the requested annotation does not exist.
     */
    public function getPropertyAnnotation(ReflectionProperty $property, $annotation)
    {
        $annotations = $this->getPropertyAnnotations($property);

        return isset($annotations[$annotation]) ? $annotations[$annotation] : null;
    }
    
    /**
     * Gets the annotations applied to a method.
     * 
     * @param string|ReflectionClass $class The name or ReflectionClass of the class that owns the method.
     * @param string|ReflectionMethod $property The name or ReflectionMethod of the method from which
     * the annotations should be read.
     * @return array An array of Annotations.
     */
    public function getMethodAnnotations(ReflectionMethod $method)
    {
        $cacheKey = $method->getDeclaringClass()->getName() . '#' . $method->getName() . self::$CACHE_SALT;

        // Attempt to grab data from cache
        if (($data = $this->_cache->fetch($cacheKey)) !== false) {
            return $data;
        }

        $context = 'method ' . $method->getDeclaringClass()->getName() . '::' . $method->getName() . '()';
        $annotations = $this->_parser->parse($method->getDocComment(), $context);
        $this->_cache->save($cacheKey, $annotations, null);
        
        return $annotations;
    }
    
    /**
     * Gets a method annotation.
     * 
     * @param ReflectionMethod $method
     * @param string $annotation The name of the annotation.
     * @return The Annotation or NULL, if the requested annotation does not exist.
     */
    public function getMethodAnnotation(ReflectionMethod $method, $annotation)
    {
        $annotations = $this->getMethodAnnotations($method);
        
        return isset($annotations[$annotation]) ? $annotations[$annotation] : null;
    }
}<|MERGE_RESOLUTION|>--- conflicted
+++ resolved
@@ -28,10 +28,6 @@
  * A reader for docblock annotations.
  * 
  * @since   2.0
-<<<<<<< HEAD
-=======
- * @version $Revision$
->>>>>>> 27a0058b
  * @author  Benjamin Eberlei <kontakt@beberlei.de>
  * @author  Guilherme Blanco <guilhermeblanco@hotmail.com>
  * @author  Jonathan Wage <jonwage@gmail.com>
